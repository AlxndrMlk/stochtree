--- conflicted
+++ resolved
@@ -42,12 +42,9 @@
         'random_seed' : -1, 
         'keep_burnin' : False, 
         'keep_gfr' : False, 
-<<<<<<< HEAD
+        'standardize': True, 
         'num_chains' : 1, 
         'keep_every' : 1
-=======
-        'standardize': True
->>>>>>> b6fe05a2
     }
     
     if params:
@@ -97,12 +94,9 @@
         'random_seed': -1, 
         'keep_burnin': False, 
         'keep_gfr': False, 
-<<<<<<< HEAD
+        'standardize': True, 
         'num_chains' : 1, 
         'keep_every' : 1
-=======
-        'standardize': True
->>>>>>> b6fe05a2
     }
     
     if params:
